--- conflicted
+++ resolved
@@ -105,15 +105,9 @@
         ret.raise_for_status()
         for item in ret.json():
             metadata = item['metadata']
-<<<<<<< HEAD
-            rpms.append(Package(metadata['name'], metadata['filename'], metadata.get('sourcerpm'),
-                                metadata.get('is_modular', False)))
-
-=======
             rpms.append(Package(metadata['name'], metadata['filename'],
                                 sourcerpm_filename=metadata.get('sourcerpm'),
                                 is_modular=metadata.get('is_modular', False)))
->>>>>>> 0ba2a67a
         return rpms
 
     def search_modules(self, repo, name=None, stream=None):
